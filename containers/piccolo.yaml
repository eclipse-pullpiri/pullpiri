# SPDX-FileCopyrightText: Copyright 2024 LG Electronics Inc.
#
# SPDX-License-Identifier: Apache-2.0

apiVersion: v1
kind: Pod
metadata:
  name: piccolo
spec:
  hostNetwork: true
  hostPid: true
  containers:
  - name: api-server
    image: localhost/piccolo:1.0
    command: ["/piccolo/api-server"]
    volumeMounts:
    - name: piccolo-yaml
      mountPath: /root/piccolo_yaml
    - name: config-path
      mountPath: /piccolo/piccolo.ini
  - name: statemanager
    image: localhost/piccolo:1.0
    command: ["/piccolo/statemanager"]
    volumeMounts:
    - name: piccolo-yaml
      mountPath: /root/piccolo_yaml
    - name: dbus
      mountPath: /run/dbus
    - name: systemd
      mountPath: /etc/containers/systemd
    - name: config-path
      mountPath: /piccolo/piccolo.ini
  - name: etcd
    image: gcr.io/etcd-development/etcd:v3.5.11
    command: ["/usr/local/bin/etcd"]
    args: ["--data-dir=/etcd-data"]
    volumeMounts:
    - name: etcd-data
      mountPath: /etcd-data
    - name: config-path
      mountPath: /piccolo/piccolo.ini
  - name: gateway
    image: localhost/piccolo:1.0
    command: ["/piccolo/gateway"]
    env:
<<<<<<< HEAD
    - name: RUST_BACKTRACE
      value: "full"
=======
    - name: HOST_IP
      value: "0.0.0.0"
  - name: dummy-gateway
    image: localhost/piccolo:1.0
    command: ["/piccolo/dummy-gateway"]
>>>>>>> aa5b4bbf
  volumes:
  - name: piccolo-yaml
    hostPath:
      path: /root/piccolo_yaml
  - name: dbus
    hostPath:
      path: /run/dbus
  - name: systemd
    hostPath:
      path: /etc/containers/systemd
  - name: etcd-data
    hostPath:
      path: /etc/containers/systemd/piccolo/etcd-data
  - name: config-path
    hostPath:
      path: /etc/containers/systemd/piccolo/piccolo.ini<|MERGE_RESOLUTION|>--- conflicted
+++ resolved
@@ -43,16 +43,11 @@
     image: localhost/piccolo:1.0
     command: ["/piccolo/gateway"]
     env:
-<<<<<<< HEAD
     - name: RUST_BACKTRACE
       value: "full"
-=======
-    - name: HOST_IP
-      value: "0.0.0.0"
   - name: dummy-gateway
     image: localhost/piccolo:1.0
     command: ["/piccolo/dummy-gateway"]
->>>>>>> aa5b4bbf
   volumes:
   - name: piccolo-yaml
     hostPath:
