--- conflicted
+++ resolved
@@ -3,11 +3,9 @@
 use std::io::Read;
 use std::path::Path;
 use std::sync::OnceLock;
-<<<<<<< HEAD
 use if_addrs::{Interface, get_if_addrs};
-=======
 use thiserror::Error;
->>>>>>> 2f457e29
+
 
 // Global config instance
 static NODEAGENT_CONFIG: OnceLock<Config> = OnceLock::new();
