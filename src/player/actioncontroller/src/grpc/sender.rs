--- conflicted
+++ resolved
@@ -114,11 +114,7 @@
     #[tokio::test]
     async fn test_check_policy_failure_invalid_scenario() {
         // Sending invalid scenario_name to simulate policy check failure
-<<<<<<< HEAD
-        let scenario_name: String = "".to_string(); // Empty string is invalid
-=======
         let scenario_name = "".to_string(); // Empty string is invalid
->>>>>>> 36ba4731
 
         let result = check_policy(scenario_name).await;
         assert!(result.is_err());
