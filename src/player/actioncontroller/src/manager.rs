use crate::runtime::bluechi;
use common::{
    actioncontroller::Status,
    spec::artifact::{Package, Scenario},
    Result,
};

/// Manager for coordinating scenario actions and workload operations
///
/// Responsible for:
/// - Processing scenario requests from gRPC receivers
/// - Determining appropriate actions based on scenario definitions
/// - Delegating workload operations to the appropriate runtime (Bluechi or NodeAgent)
/// - Handling state reconciliation for scenario workloads
pub struct ActionControllerManager {
    /// List of nodes managed by Bluechi
    pub bluechi_nodes: Vec<String>,
    /// List of nodes managed by NodeAgent
    pub nodeagent_nodes: Vec<String>,
    // Add other fields as needed
}

impl ActionControllerManager {
    /// Creates a new ActionControllerManager instance
    ///
    /// Initializes the manager with empty node lists. Node information
    /// should be populated after creation.
    ///
    /// # Returns
    ///
    /// A new ActionControllerManager instance
    pub fn new() -> Self {
        let mut bluechi_nodes = Vec::new();
        let mut nodeagent_nodes = Vec::new();
        let settings = common::setting::get_config();

        if settings.host.r#type == "bluechi" {
            bluechi_nodes.push(settings.host.name.clone());
        } else if settings.host.r#type == "nodeagent" {
            nodeagent_nodes.push(settings.host.name.clone());
        }

        if let Some(guests) = &settings.guest {
            for guest in guests {
                if guest.r#type == "bluechi" {
                    bluechi_nodes.push(guest.name.clone());
                } else if guest.r#type == "nodeagent" {
                    nodeagent_nodes.push(guest.name.clone());
                }
            }
        }

        Self {
            bluechi_nodes,
            nodeagent_nodes,
        }
    }

    /// Processes a trigger action request for a specific scenario
    ///
    /// Retrieves scenario information from ETCD and performs the
    /// appropriate actions based on the scenario definition.
    ///
    /// # Arguments
    ///
    /// * `scenario_name` - Name of the scenario to trigger
    ///
    /// # Returns
    ///
    /// * `Ok(())` if the action was triggered successfully
    /// * `Err(...)` if the action could not be triggered
    ///
    /// # Errors
    ///
    /// Returns an error if:
    /// - The scenario does not exist
    /// - The scenario is not allowed by policy
    /// - The runtime operation fails
    pub async fn trigger_manager_action(&self, scenario_name: &str) -> Result<()> {
        if scenario_name.trim().is_empty() {
<<<<<<< HEAD
=======
            println!("Invalid scenario name: empty or whitespace only");
>>>>>>> 0314d19d
            return Err("Invalid scenario name: cannot be empty".into());
        }
        let etcd_scenario_key = format!("scenario/{}", scenario_name);
        let scenario_str: String = match common::etcd::get(&etcd_scenario_key).await {
            Ok(value) => value,
            Err(e) => {
<<<<<<< HEAD
                println!(
                    "Failed to retrieve scenario data for '{}': {}",
                    scenario_name, e
                );
=======
                println!("Failed to retrieve scenario data for '{}': {}", scenario_name, e);
>>>>>>> 0314d19d
                return Err(format!("Scenario '{}' not found: {}", scenario_name, e).into());
            }
        };
        let scenario: Scenario = serde_yaml::from_str(&scenario_str)?;

        let action: String = scenario.get_actions();

        let etcd_package_key: String = format!("package/{}", scenario.get_targets());
        let package_str = common::etcd::get(&etcd_package_key).await?;
        let package: Package = serde_yaml::from_str(&package_str)?;

        for mi in package.get_models() {
            let model_name = format!("{}.service", mi.get_name());
            let model_node = mi.get_node();
            let node_type = if self.bluechi_nodes.contains(&model_node) {
                "bluechi"
            } else if self.nodeagent_nodes.contains(&model_node) {
                "nodeagent"
            } else {
                continue; // Skip if node type is unknown
            };

            match action.as_str() {
                "launch" => {
                    self.start_workload(&model_name, &model_node, &node_type)
                        .await?;
                }
                "terminate" => {
                    self.stop_workload(&model_name, &model_node, &node_type)
                        .await?;
                }
                "update" | "rollback" => {
                    self.stop_workload(&model_name, &model_node, &node_type)
                        .await?;
                    self.start_workload(&model_name, &model_node, &node_type)
                        .await?;
                }
                _ => {}
            }
        }

        Ok(())
    }

    /// Reconciles current and desired states for a scenario
    ///
    /// Compares the current state with the desired state for a given scenario
    /// and performs the necessary actions to align them.
    ///
    /// # Arguments
    ///
    /// * `scenario_name` - Name of the scenario
    /// * `current` - Current state value
    /// * `desired` - Desired state value
    ///
    /// # Returns
    ///
    /// * `Ok(())` if the reconciliation was successful
    /// * `Err(...)` if the reconciliation failed
    ///
    /// # Errors
    ///
    /// Returns an error if:
    /// - The scenario does not exist
    /// - The reconciliation action fails
    pub async fn reconcile_do(
        &self,
        scenario_name: String,
        current: Status,
        desired: Status,
    ) -> Result<()> {
        if current == desired {
            return Ok(());
        }

        let etcd_scenario_key = format!("scenario/{}", scenario_name);
        let scenario_str = common::etcd::get(&etcd_scenario_key).await?;
        let scenario: Scenario = serde_yaml::from_str(&scenario_str)?;

        let etcd_package_key = format!("package/{}", scenario.get_targets());
        let package_str = common::etcd::get(&etcd_package_key).await?;
        let package: Package = serde_yaml::from_str(&package_str)?;

        for mi in package.get_models() {
            let model_name = format!("{}.service", mi.get_name());
            let model_node = mi.get_node();
            let node_type = if self.bluechi_nodes.contains(&model_node) {
                "bluechi"
            } else if self.nodeagent_nodes.contains(&model_node) {
                "nodeagent"
            } else {
                continue; // Skip if node type is unknown
            };

            match desired {
                Status::Running => {
                    self.start_workload(&model_name, &model_node, &node_type)
                        .await?;
                }
                _ => {}
            }
        }

        Ok(())
    }

    /// Creates a new workload for the specified scenario
    ///
    /// # Arguments
    ///
    /// * `scenario_name` - Name of the scenario
    ///
    /// # Returns
    ///
    /// * `Ok(())` if the workload was created successfully
    /// * `Err(...)` if the workload creation failed
    ///
    /// # Errors
    ///
    /// Returns an error if:
    /// - The scenario does not exist
    /// - The workload already exists
    /// - The runtime operation fails
    pub async fn create_workload(&self, scenario_name: String) -> Result<()> {
        // TODO: Implementation
        Ok(())
    }

    /// Deletes an existing workload for the specified scenario
    ///
    /// # Arguments
    ///
    /// * `scenario_name` - Name of the scenario
    ///
    /// # Returns
    ///
    /// * `Ok(())` if the workload was deleted successfully
    /// * `Err(...)` if the workload deletion failed
    ///
    /// # Errors
    ///
    /// Returns an error if:
    /// - The scenario does not exist
    /// - The workload does not exist
    /// - The runtime operation fails
    pub async fn delete_workload(&self, scenario_name: String) -> Result<()> {
        // TODO: Implementation
        Ok(())
    }

    /// Restarts an existing workload for the specified scenario
    ///
    /// # Arguments
    ///
    /// * `scenario_name` - Name of the scenario
    ///
    /// # Returns
    ///
    /// * `Ok(())` if the workload was restarted successfully
    /// * `Err(...)` if the workload restart failed
    ///
    /// # Errors
    ///
    /// Returns an error if:
    /// - The scenario does not exist
    /// - The workload does not exist
    /// - The runtime operation fails
    pub async fn restart_workload(&self, scenario_name: String) -> Result<()> {
        // TODO: Implementation
        Ok(())
    }

    /// Pauses an active workload for the specified scenario
    ///
    /// # Arguments
    ///
    /// * `scenario_name` - Name of the scenario
    ///
    /// # Returns
    ///
    /// * `Ok(())` if the workload was paused successfully
    /// * `Err(...)` if the workload pause failed
    ///
    /// # Errors
    ///
    /// Returns an error if:
    /// - The scenario does not exist
    /// - The workload does not exist
    /// - The workload is not in a pausable state
    /// - The runtime operation fails
    pub async fn pause_workload(&self, scenario_name: String) -> Result<()> {
        // TODO: Implementation
        Ok(())
    }

    /// Starts a paused or stopped workload for the specified scenario
    ///
    /// # Arguments
    ///
    /// * `scenario_name` - Name of the scenario
    ///
    /// # Returns
    ///
    /// * `Ok(())` if the workload was started successfully
    /// * `Err(...)` if the workload start failed
    ///
    /// # Errors
    ///
    /// Returns an error if:
    /// - The scenario does not exist
    /// - The workload does not exist
    /// - The workload is not in a startable state
    /// - The runtime operation fails
    pub async fn start_workload(
        &self,
        model_name: &str,
        node_name: &str,
        node_type: &str,
    ) -> Result<()> {
        match node_type {
            "bluechi" => {
                let cmd = bluechi::BluechiCmd {
                    command: bluechi::Command::UnitStart,
                };
                bluechi::handle_bluechi_cmd(&model_name, &node_name, cmd).await?;
            }
            "nodeagent" => {
                // let runtime = crate::runtime::nodeagent::NodeAgentRuntime::new();
                // runtime.start_workload(model_name).await?;
            }
            _ => {}
        }
        Ok(())
    }

    /// Stops an active workload for the specified scenario
    ///
    /// # Arguments
    ///
    /// * `scenario_name` - Name of the scenario
    ///
    /// # Returns
    ///
    /// * `Ok(())` if the workload was stopped successfully
    /// * `Err(...)` if the workload stop failed
    ///
    /// # Errors
    ///
    /// Returns an error if:
    /// - The scenario does not exist
    /// - The workload does not exist
    /// - The workload is already stopped
    /// - The runtime operation fails
    pub async fn stop_workload(
        &self,
        model_name: &str,
        node_name: &str,
        node_type: &str,
    ) -> Result<()> {
        match node_type {
            "bluechi" => {
                let cmd = bluechi::BluechiCmd {
                    command: bluechi::Command::UnitStop,
                };
                bluechi::handle_bluechi_cmd(&model_name, &node_name, cmd).await?;
            }
            "nodeagent" => {
                // let runtime = crate::runtime::nodeagent::NodeAgentRuntime::new();
                // runtime.start_workload(model_name).await?;
            }
            _ => {}
        }
        Ok(())
    }
}

//UNIT TEST SKELTON

#[cfg(test)]
<<<<<<< HEAD
mod tests {
    use super::*;
    use crate::runtime::bluechi::handle_bluechi_cmd;
    use common::actioncontroller::Status;
    use std::error::Error;

    #[tokio::test]
    async fn test_reconcile_do_with_valid_status() {
        // Valid scenario where reconcile_do transitions status successfully
        let manager = ActionControllerManager {
            bluechi_nodes: vec!["bluechi-node1".to_string()],
            nodeagent_nodes: vec![],
        };

        let result = manager
            .reconcile_do("test_scenario".into(), Status::None, Status::Running)
            .await;
        assert!(result.is_ok());
    }
=======
    mod tests {
        use std::error::Error;

        use super::*;
        use crate::runtime::bluechi::handle_bluechi_cmd;
        use common::actioncontroller::Status;

        #[tokio::test]
        async fn test_reconcile_do_with_valid_status() {
            // Valid scenario where reconcile_do transitions status successfully
            let manager = ActionControllerManager {
                bluechi_nodes: vec!["bluechi-node1".to_string()],
                nodeagent_nodes: vec![],
            };

            let result = manager
                .reconcile_do("test_scenario".into(), Status::None, Status::Running)
                .await;
            assert!(result.is_ok());
        }

        #[tokio::test]
        async fn test_trigger_manager_action_with_valid_data() {
            // etcd에 테스트 데이터 설정
            common::etcd::put("scenario/test_scenario", r#"
        apiVersion: v1
        kind: Scenario
        metadata:
          name: test_scenario
        spec:
          actions: launch
          targets: test_package
        "#).await.unwrap();
        
            common::etcd::put("package/test_package", r#"
        apiVersion: v1
        kind: Package
        metadata:
          name: test_package
        spec:
          pattern:
            - type: plain
          models:
            - name: test-model
              node: HOST
              resources:
                volume: test-volume
                network: test-network
        "#).await.unwrap();
        
            // 필요한 리소스 데이터 추가
            common::etcd::put("volume/test-volume", r#"
        apiVersion: v1
        kind: Volume
        metadata:
          name: test-volume
        spec: null
        "#).await.unwrap();
        
            common::etcd::put("network/test-network", r#"
        apiVersion: v1
        kind: Network
        metadata:
          name: test-network
        spec: null
        "#).await.unwrap();
        
            // bluechi_nodes에 test-model의 노드(bluechi-node1)를 포함하는 매니저 생성
            let manager = ActionControllerManager {
                bluechi_nodes: vec!["HOST".to_string()],
                nodeagent_nodes: vec![],
            };
        
            // bluechi 모듈을 모킹하여 실제 시스템 호출이 발생하지 않도록 함
            // (이 부분은 실제 코드에 맞게 수정 필요)
        
            let result = manager.trigger_manager_action("test_scenario").await;
            assert!(result.is_ok());
        
            // 테스트 후 정리
            // common::etcd::delete("scenario/test_scenario").await.unwrap();
            // common::etcd::delete("package/test_package").await.unwrap();
            // common::etcd::delete("volume/test-volume").await.unwrap();
            // common::etcd::delete("network/test-network").await.unwrap();
        }

        #[tokio::test]
        async fn test_trigger_manager_action_invalid_scenario() {
            // Negative case: nonexistent scenario key
            let manager = ActionControllerManager {
                bluechi_nodes: vec!["bluechi".to_string()],
                nodeagent_nodes: vec![],
            };

            let result = manager.trigger_manager_action("invalid_scenario").await;
            assert!(result.is_err());
        }

        #[tokio::test]
        async fn test_reconcile_do_invalid_scenario_key() {
            // Negative case: nonexistent scenario key returns error
            let manager = ActionControllerManager {
                bluechi_nodes: vec!["bluechi-node1".to_string()],
                nodeagent_nodes: vec![],
            };
>>>>>>> 0314d19d

    #[tokio::test]
    async fn test_trigger_manager_action_with_valid_data() {
        common::etcd::put(
            "scenario/antipinch-enable",
            r#"
        apiVersion: v1
        kind: Scenario
        metadata:
            name: antipinch-enable
        spec:
            condition:
            action: update
            target: antipinch-enable
        "#,
        )
        .await
        .unwrap();

        common::etcd::put(
            "package/antipinch-enable",
            r#"
        apiVersion: v1
        kind: Package
        metadata:
            label: null
            name: antipinch-enable
        spec:
            pattern:
              - type: plain
            models:
              - name: antipinch-enable-core
                node: HPC
                resources:
                    volume: antipinch-volume
                    network: antipinch-network
        "#,
        )
        .await
        .unwrap();

        let manager = ActionControllerManager {
            bluechi_nodes: vec!["HPC".to_string()],
            nodeagent_nodes: vec![],
        };

        let result = manager.trigger_manager_action("antipinch-enable").await;
        if let Err(ref e) = result {
            println!("Error in trigger_manager_action: {:?}", e);
        } else {
            println!("trigger_manager_action successful");
        }
        assert!(result.is_ok());

        common::etcd::delete("scenario/antipinch-enable")
            .await
            .unwrap();
        common::etcd::delete("package/antipinch-enable")
            .await
            .unwrap();
    }

    #[tokio::test]
    async fn test_trigger_manager_action_invalid_scenario() {
        // Negative case: nonexistent scenario key
        let manager = ActionControllerManager {
            bluechi_nodes: vec!["bluechi".to_string()],
            nodeagent_nodes: vec![],
        };

<<<<<<< HEAD
        let result = manager.trigger_manager_action("invalid_scenario").await;
        assert!(result.is_err());
    }
=======
            let result: std::result::Result<(), Box<dyn Error>> = manager
                .start_workload("model-a", "unknown-node", "invalid_type")
                .await;
            assert!(result.is_ok());
        }
>>>>>>> 0314d19d

    #[tokio::test]
    async fn test_reconcile_do_invalid_scenario_key() {
        // Negative case: nonexistent scenario key returns error
        let manager = ActionControllerManager {
            bluechi_nodes: vec!["bluechi-node1".to_string()],
            nodeagent_nodes: vec![],
        };

        let result = manager
            .reconcile_do("invalid_scenario".into(), Status::None, Status::Running)
            .await;
        assert!(result.is_err());
    }

    #[tokio::test]
    async fn test_start_workload_invalid_node_type() {
        // Negative case: unknown node type returns Ok but does nothing
        let manager = ActionControllerManager {
            bluechi_nodes: vec![],
            nodeagent_nodes: vec![],
        };

        let result: std::result::Result<(), Box<dyn Error>> = manager
            .start_workload("model-a", "unknown-node", "invalid_type")
            .await;
        assert!(result.is_ok());
    }

    #[tokio::test]
    async fn test_stop_workload_invalid_node_type() {
        // Negative case: unknown node type returns Ok but does nothing
        let manager = ActionControllerManager {
            bluechi_nodes: vec![],
            nodeagent_nodes: vec![],
        };

        let result = manager
            .stop_workload("model-a", "unknown-node", "invalid_type")
            .await;
        assert!(result.is_ok());
    }

    #[test]
    fn test_manager_initializes_nodes() {
        // Ensures new() returns manager with non-empty nodes
        let manager = ActionControllerManager::new();
        assert!(!manager.bluechi_nodes.is_empty() || !manager.nodeagent_nodes.is_empty());
    }

    #[tokio::test]
    async fn test_create_delete_restart_pause_are_noops() {
        // All of these are currently no-op, so they should succeed regardless of input
        let manager = ActionControllerManager {
            bluechi_nodes: vec![],
            nodeagent_nodes: vec![],
        };

        assert!(manager.create_workload("test".into()).await.is_ok());
        assert!(manager.delete_workload("test".into()).await.is_ok());
        assert!(manager.restart_workload("test".into()).await.is_ok());
        assert!(manager.pause_workload("test".into()).await.is_ok());
    }
}<|MERGE_RESOLUTION|>--- conflicted
+++ resolved
@@ -15,7 +15,9 @@
 pub struct ActionControllerManager {
     /// List of nodes managed by Bluechi
     pub bluechi_nodes: Vec<String>,
+    pub bluechi_nodes: Vec<String>,
     /// List of nodes managed by NodeAgent
+    pub nodeagent_nodes: Vec<String>,
     pub nodeagent_nodes: Vec<String>,
     // Add other fields as needed
 }
@@ -78,24 +80,16 @@
     /// - The runtime operation fails
     pub async fn trigger_manager_action(&self, scenario_name: &str) -> Result<()> {
         if scenario_name.trim().is_empty() {
-<<<<<<< HEAD
-=======
-            println!("Invalid scenario name: empty or whitespace only");
->>>>>>> 0314d19d
             return Err("Invalid scenario name: cannot be empty".into());
         }
         let etcd_scenario_key = format!("scenario/{}", scenario_name);
         let scenario_str: String = match common::etcd::get(&etcd_scenario_key).await {
             Ok(value) => value,
             Err(e) => {
-<<<<<<< HEAD
                 println!(
                     "Failed to retrieve scenario data for '{}': {}",
                     scenario_name, e
                 );
-=======
-                println!("Failed to retrieve scenario data for '{}': {}", scenario_name, e);
->>>>>>> 0314d19d
                 return Err(format!("Scenario '{}' not found: {}", scenario_name, e).into());
             }
         };
@@ -103,11 +97,13 @@
 
         let action: String = scenario.get_actions();
 
+        let etcd_package_key: String = format!("package/{}", scenario.get_targets());
         let etcd_package_key: String = format!("package/{}", scenario.get_targets());
         let package_str = common::etcd::get(&etcd_package_key).await?;
         let package: Package = serde_yaml::from_str(&package_str)?;
 
         for mi in package.get_models() {
+            let model_name = format!("{}.service", mi.get_name());
             let model_name = format!("{}.service", mi.get_name());
             let model_node = mi.get_node();
             let node_type = if self.bluechi_nodes.contains(&model_node) {
@@ -181,6 +177,7 @@
 
         for mi in package.get_models() {
             let model_name = format!("{}.service", mi.get_name());
+            let model_name = format!("{}.service", mi.get_name());
             let model_node = mi.get_node();
             let node_type = if self.bluechi_nodes.contains(&model_node) {
                 "bluechi"
@@ -375,7 +372,6 @@
 //UNIT TEST SKELTON
 
 #[cfg(test)]
-<<<<<<< HEAD
 mod tests {
     use super::*;
     use crate::runtime::bluechi::handle_bluechi_cmd;
@@ -395,113 +391,6 @@
             .await;
         assert!(result.is_ok());
     }
-=======
-    mod tests {
-        use std::error::Error;
-
-        use super::*;
-        use crate::runtime::bluechi::handle_bluechi_cmd;
-        use common::actioncontroller::Status;
-
-        #[tokio::test]
-        async fn test_reconcile_do_with_valid_status() {
-            // Valid scenario where reconcile_do transitions status successfully
-            let manager = ActionControllerManager {
-                bluechi_nodes: vec!["bluechi-node1".to_string()],
-                nodeagent_nodes: vec![],
-            };
-
-            let result = manager
-                .reconcile_do("test_scenario".into(), Status::None, Status::Running)
-                .await;
-            assert!(result.is_ok());
-        }
-
-        #[tokio::test]
-        async fn test_trigger_manager_action_with_valid_data() {
-            // etcd에 테스트 데이터 설정
-            common::etcd::put("scenario/test_scenario", r#"
-        apiVersion: v1
-        kind: Scenario
-        metadata:
-          name: test_scenario
-        spec:
-          actions: launch
-          targets: test_package
-        "#).await.unwrap();
-        
-            common::etcd::put("package/test_package", r#"
-        apiVersion: v1
-        kind: Package
-        metadata:
-          name: test_package
-        spec:
-          pattern:
-            - type: plain
-          models:
-            - name: test-model
-              node: HOST
-              resources:
-                volume: test-volume
-                network: test-network
-        "#).await.unwrap();
-        
-            // 필요한 리소스 데이터 추가
-            common::etcd::put("volume/test-volume", r#"
-        apiVersion: v1
-        kind: Volume
-        metadata:
-          name: test-volume
-        spec: null
-        "#).await.unwrap();
-        
-            common::etcd::put("network/test-network", r#"
-        apiVersion: v1
-        kind: Network
-        metadata:
-          name: test-network
-        spec: null
-        "#).await.unwrap();
-        
-            // bluechi_nodes에 test-model의 노드(bluechi-node1)를 포함하는 매니저 생성
-            let manager = ActionControllerManager {
-                bluechi_nodes: vec!["HOST".to_string()],
-                nodeagent_nodes: vec![],
-            };
-        
-            // bluechi 모듈을 모킹하여 실제 시스템 호출이 발생하지 않도록 함
-            // (이 부분은 실제 코드에 맞게 수정 필요)
-        
-            let result = manager.trigger_manager_action("test_scenario").await;
-            assert!(result.is_ok());
-        
-            // 테스트 후 정리
-            // common::etcd::delete("scenario/test_scenario").await.unwrap();
-            // common::etcd::delete("package/test_package").await.unwrap();
-            // common::etcd::delete("volume/test-volume").await.unwrap();
-            // common::etcd::delete("network/test-network").await.unwrap();
-        }
-
-        #[tokio::test]
-        async fn test_trigger_manager_action_invalid_scenario() {
-            // Negative case: nonexistent scenario key
-            let manager = ActionControllerManager {
-                bluechi_nodes: vec!["bluechi".to_string()],
-                nodeagent_nodes: vec![],
-            };
-
-            let result = manager.trigger_manager_action("invalid_scenario").await;
-            assert!(result.is_err());
-        }
-
-        #[tokio::test]
-        async fn test_reconcile_do_invalid_scenario_key() {
-            // Negative case: nonexistent scenario key returns error
-            let manager = ActionControllerManager {
-                bluechi_nodes: vec!["bluechi-node1".to_string()],
-                nodeagent_nodes: vec![],
-            };
->>>>>>> 0314d19d
 
     #[tokio::test]
     async fn test_trigger_manager_action_with_valid_data() {
@@ -572,17 +461,9 @@
             nodeagent_nodes: vec![],
         };
 
-<<<<<<< HEAD
         let result = manager.trigger_manager_action("invalid_scenario").await;
         assert!(result.is_err());
     }
-=======
-            let result: std::result::Result<(), Box<dyn Error>> = manager
-                .start_workload("model-a", "unknown-node", "invalid_type")
-                .await;
-            assert!(result.is_ok());
-        }
->>>>>>> 0314d19d
 
     #[tokio::test]
     async fn test_reconcile_do_invalid_scenario_key() {
