<<<<<<< HEAD
use crate::vehicle::dds::DdsData;
use common::Result;
use std::collections::HashMap;


#[async_trait]
pub trait DdsTopicListener: Send + Sync {
    fn is_running(&self) -> bool;
    async fn start(&mut self) -> Result<()>;
    async fn stop(&mut self) -> Result<()>;
    fn get_topic_name(&self) -> &str;
    fn is_topic(&self, topic_name: &str) -> bool;
}

use dust_dds::{
    domain::domain_participant::DomainParticipant,
    domain::domain_participant_factory::{DomainId, DomainParticipantFactory},
    infrastructure::{
        qos::QosKind,
        qos_policy::{DataRepresentationQosPolicy, XCDR2_DATA_REPRESENTATION},
=======
use crate::vehicle::{self, dds::DdsData};
use dust_dds::{
    dds_async::{
        domain_participant_factory::DomainParticipantFactoryAsync,
        //subscriber::datareader::DataReaderAsync,
        wait_set::{ConditionAsync, WaitSetAsync},
    },
    domain::domain_participant_factory::{DomainId, DomainParticipantFactory},
    infrastructure::{
        qos::{DomainParticipantQos, QosKind},
>>>>>>> 3b6a26de
        status::{StatusKind, NO_STATUS},
        time::Duration,
    },
    subscription::data_reader::DataReader,
    subscription::sample_info::{ANY_INSTANCE_STATE, ANY_SAMPLE_STATE, ANY_VIEW_STATE},
    subscription::subscriber::Subscriber,
    topic_definition::type_support::{DdsDeserialize, DdsType, TypeSupport},
};

use tokio::sync::mpsc::Sender;
use tokio::task::JoinHandle;
use tokio::time;

use anyhow::{anyhow, Result as AnyhowResult};
use serde_json::{json, Map, Value};

use async_trait::async_trait;
use clap::Parser;
use log::{debug, error, info, warn};
use once_cell::sync::Lazy;
use serde::de::DeserializeOwned;
use serde::Serialize;
use common;

/// DDS topic listener
///
/// Listens to a specific DDS topic and forwards data to the filter system.
pub struct TopicListener {
    /// Name of the topic
    pub topic_name: String,
    /// Data type of the topic
    data_type_name: String,
    /// Channel sender for data
    tx: Sender<DdsData>,
    /// Domain ID for DDS
    domain_id: i32,
    /// Handle to the listener task
    listener_task: Option<JoinHandle<()>>,
    /// Flag indicating if the listener is running
    is_running: bool,
}

impl TopicListener {
    /// Creates a new topic listener
    ///
    /// # Arguments
    ///
    /// * `topic_name` - Name of the DDS topic
    /// * `data_type_name` - Data type name of the topic
    /// * `tx` - Sender for data
    /// * `domain_id` - DDS domain ID
    ///
    /// # Returns
    ///
    /// A new TopicListener instance
    pub fn new(
        topic_name: String,
        data_type_name: String,
        tx: Sender<DdsData>,
        domain_id: i32,
    ) -> Self {
        Self {
            topic_name,
            data_type_name,
            tx,
            domain_id,
            listener_task: None,
            is_running: false,
        }
    }

<<<<<<< HEAD
=======
    /// Starts listening to the topic
    ///
    /// Creates a DDS datareader for the specified topic and
    /// continuously forwards received data to the filter.
    ///
    /// # Returns
    ///
    /// * `Result<()>` - Success or error
    pub async fn start(&mut self) -> common::Result<()> {
        // TODO: Implementation
        if self.is_running {
            return Ok(());
        }

        // Clone values to move into the task
        let topic_name = self.topic_name.clone();
        let data_type_name = self.data_type_name.clone();
        let tx = self.tx.clone();
        let domain_id = self.domain_id;

        // Spawn the listener task
        let task = tokio::spawn(async move {
            if let Err(e) = Self::listener_loop(topic_name, data_type_name, tx, domain_id).await {
                eprintln!("Error in listener loop: {:?}", e);
            }
        });

        // Store the task handle and update state
        self.listener_task = Some(task);
        self.is_running = true;
        Ok(())
    }
>>>>>>> 3b6a26de


    /// 파일 경로에서 IDL 타입을 추출하여 적절한 리스너 생성
    pub fn create_idl_listener(
        topic_name: String,
        type_name: String,
        tx: Sender<DdsData>,
<<<<<<< HEAD
        domain_id: i32,
    ) -> Box<dyn DdsTopicListener> {
        // 일반 토픽 리스너 생성
        Box::new(TopicListener::new(
            topic_name,
            type_name,
            tx,
            domain_id,
        ))
    }
}

// Helper function to create an IDL listener
pub fn create_idl_listener(
    topic_name: String,
    type_name: String,
    tx: Sender<DdsData>,
    domain_id: i32,
) -> Box<dyn DdsTopicListener> {
    TopicListener::create_idl_listener(topic_name, type_name,  tx, domain_id)
}

#[async_trait]
impl DdsTopicListener for TopicListener {
    fn is_running(&self) -> bool {
        return self.is_running;
    }

    async fn start(&mut self) -> Result<()> {
        if self.is_running {
            return Ok(());
        }

        // Clone values to move into the task
        let topic_name = self.topic_name.clone();
        let data_type_name = self.data_type_name.clone();
        let tx = self.tx.clone();
        let domain_id = self.domain_id;


        // Spawn the listener task
        let task = tokio::spawn(async move {
            if let Err(e) =
                Self::listener_loop(topic_name, data_type_name, tx, domain_id).await
            {
                error!("Error in listener loop: {:?}", e);
            }
        });

        // Store the task handle and update state
        self.listener_task = Some(task);
        self.is_running = true;
        Ok(())
    }

    async fn stop(&mut self) -> Result<()> {
=======
        domain_id: u32,
    ) -> common::Result<()> {
        // TODO: Implementation
        // Get the domain participant factory

        let factory = DomainParticipantFactoryAsync::get_instance();

        // Create a domain participant
        let participant = factory
            .create_participant(domain_id as i32, QosKind::Default, None, NO_STATUS)
            .await
            .map_err(|e| format!("Failed to create participant: {:?}", e))?;

        let topic = participant
            .create_topic::<VehicleData>(
                &topic_name,
                &data_type_name,
                QosKind::Default,
                None,
                NO_STATUS,
            )
            .await
            .map_err(|e| format!("Failed to create topic: {:?}", e))?;

        // Create a subscriber with default QoS
        let subscriber = participant
            .create_subscriber(QosKind::Default, None, NO_STATUS)
            .await
            .unwrap();

        let reader = subscriber
            .create_datareader::<VehicleData>(&topic, QosKind::Default, None, NO_STATUS)
            .await
            .unwrap();

        let cond = reader.get_statuscondition();
        cond.set_enabled_statuses(&[StatusKind::DataAvailable])
            .await
            .unwrap();
        let mut reader_wait_set = WaitSetAsync::new();
        reader_wait_set
            .attach_condition(ConditionAsync::StatusCondition(cond))
            .await
            .unwrap();
        reader_wait_set.wait(Duration::new(10, 0)).await.unwrap();

        let samples = reader
            .take(1, ANY_SAMPLE_STATE, ANY_VIEW_STATE, ANY_INSTANCE_STATE)
            .await
            .unwrap();

        assert_eq!(samples.len(), 1);
        // assert_eq!(samples[0].data().unwrap(), data);

        Ok(())
    }

    /// Stops the listener
    ///
    /// Aborts the listener task and cleans up resources.
    ///
    /// # Returns
    ///
    /// * `Result<()>` - Success or error
    pub async fn stop(&mut self) -> common::Result<()> {
        // TODO: Implementation
>>>>>>> 3b6a26de
        if self.is_running {
            if let Some(task) = self.listener_task.take() {
                task.abort();
            }
            self.is_running = false;
        }
        Ok(())
    }

    fn get_topic_name(&self) -> &str {
        &self.topic_name
    }

    fn is_topic(&self, topic_name: &str) -> bool {
        self.topic_name == topic_name
    }
}

impl TopicListener {
    /// Main listener loop for processing DDS data
    async fn listener_loop(
        topic_name: String,
        data_type_name: String,
        tx: Sender<DdsData>,
        domain_id: i32,
    ) -> Result<()> {
        // 도메인 참여자 생성
        info!("Generic listener started for topic '{}'", topic_name);

        let domain_participant_factory = DomainParticipantFactory::get_instance();
        let participant = domain_participant_factory
            .create_participant(domain_id, QosKind::Default, None, NO_STATUS)
            .map_err(|e| anyhow!("Failed to create domain participant: {:?}", e))?;

        // 구독자 생성
        let subscriber = participant
            .create_subscriber(QosKind::Default, None, NO_STATUS)
            .map_err(|e| anyhow!("Failed to create subscriber: {:?}", e))?;

        // IDL 타입 정보를 유동적으로 처리
        // 토픽 메타데이터에 따라 데이터 처리를 다르게 함
        info!(
            "Setting up listener for topic {} of type {}",
            topic_name, data_type_name
        );

        // 메시지 수신 루프
        let mut interval = time::interval(time::Duration::from_millis(100));

        loop {
            interval.tick().await;

            // 수신된 DDS 메시지를 파싱하여 DdsData 형태로 변환
            let dds_data = DdsData {
                name: data_type_name.clone(),
                value: "{}".to_string(), // 실제 값은 메시지 수신 시 채워짐
                fields: HashMap::new(),
            };

            // 데이터 전송 채널이 닫히면 루프 종료
            if tx.send(dds_data).await.is_err() {
                warn!("Channel closed, stopping listener for {}", topic_name);
                break;
            }
        }

        Ok(())
    }
}

/// 타입별 DDS 토픽 리스너 베이스 구현
///
<<<<<<< HEAD
/// TypeSupport 특성으로 다양한 DDS 데이터 타입 처리
pub struct GenericTopicListener<
    T: TypeSupport
        + Default
        + DeserializeOwned
        + Serialize
        + Send
        + Sync
        + for<'de> DdsDeserialize<'de>
        + 'static,
> {
    /// Topic name
    topic_name: String,
    /// Data type name
    data_type_name: String,
    /// Data transmission channel
    tx: Sender<DdsData>,
    /// DDS domain ID
    domain_id: i32,
    /// Listener task handle
    listener_task: Option<JoinHandle<()>>,
    /// Running state
    is_running: bool,
    /// Type marker (for generic type specification)
    _marker: std::marker::PhantomData<T>,
}

impl<
        T: TypeSupport
            + Default
            + DeserializeOwned
            + Serialize
            + Send
            + Sync
            + for<'de> DdsDeserialize<'de>
            + 'static,
    > GenericTopicListener<T>
{
    /// 새 타입별 리스너 생성
    pub fn new(
        topic_name: String,
        data_type_name: String,
        tx: Sender<DdsData>,
        domain_id: i32,
    ) -> Self {
        Self {
            topic_name,
            data_type_name,
            tx,
            domain_id,
            listener_task: None,
            is_running: false,
            _marker: std::marker::PhantomData,
        }
    }

    /// 타입별 리스너 루프
    async fn typed_listener_loop(
        topic_name: String,
        data_type_name: String,
        tx: Sender<DdsData>,
        domain_id: i32,
    ) -> Result<()> {
        // 도메인 참여자 생성
        let domain_participant_factory = DomainParticipantFactory::get_instance();
        let participant = domain_participant_factory
            .create_participant(domain_id, QosKind::Default, None, NO_STATUS)
            .map_err(|e| anyhow!("Failed to create domain participant: {:?}", e))?;

        // 구독자 생성
        let subscriber = participant
            .create_subscriber(QosKind::Default, None, NO_STATUS)
            .map_err(|e| anyhow!("Failed to create subscriber: {:?}", e))?;

        // 토픽 생성
        let topic = participant
            .create_topic::<T>(&topic_name, &topic_name, QosKind::Default, None, NO_STATUS)
            .map_err(|e| anyhow!("Failed to create topic: {:?}", e))?;

        // 데이터 리더 생성
        let data_reader = subscriber
            .create_datareader::<T>(&topic, QosKind::Default, None, NO_STATUS)
            .map_err(|e| anyhow!("Failed to create data reader: {:?}", e))?;

        info!(
            "Successfully created data reader for topic '{}'",
            topic_name
        );

        // 메시지 수신 루프
        let mut interval = time::interval(time::Duration::from_millis(100));

        loop {
            interval.tick().await;

            // 새 샘플 확인
            let result = data_reader
                .take(1, ANY_SAMPLE_STATE, ANY_VIEW_STATE, ANY_INSTANCE_STATE)
                .map_err(|e| anyhow!("Failed to read samples: {:?}", e));

            match result {
                Ok(samples) => {
                    for sample in samples {
                        if let Ok(data) = sample.data() {
                            // 데이터를 JSON으로 직렬화
                            let json_value = serde_json::to_string(&data)
                                .map_err(|e| anyhow!("Failed to serialize data: {:?}", e))?;

                            // json_value를 key, value로 파싱해서 fields에 추가
                            let mut fields = HashMap::new();
                            if let Ok(map) = serde_json::from_str::<serde_json::Map<String, Value>>(&json_value) {
                                for (k, v) in map {
                                    fields.insert(k, v.to_string());
                                }
                            }

                            // DdsData 객체 생성 및 전송
                            let dds_data = DdsData {
                                name: data_type_name.clone(),
                                value: json_value,
                                fields,
                            };
                            

                            // Send data through channel
                            if tx.send(dds_data).await.is_err() {
                                warn!("Channel closed, stopping listener for {}", topic_name);
                                return Ok(());
                            }
                        }
                    }
                }
                Err(e) => {
                    debug!("No new samples available: {:?}", e);
                }
            }
        }
    }
}

#[async_trait]
impl<
        T: TypeSupport
            + Default
            + DeserializeOwned
            + Serialize
            + Send
            + Sync
            + for<'de> DdsDeserialize<'de>
            + 'static,
    > DdsTopicListener for GenericTopicListener<T>
{
    fn is_running(&self) -> bool {
        self.is_running
    }

    async fn start(&mut self) -> Result<()> {
        if self.is_running {
            return Ok(());
        }

        let topic_name = self.topic_name.clone();
        let data_type_name = self.data_type_name.clone();
        let tx = self.tx.clone();
        let domain_id = self.domain_id;

        // 리스너 태스크 시작
        let task = tokio::spawn(async move {
            if let Err(e) =
                Self::typed_listener_loop(topic_name.clone(), data_type_name, tx, domain_id).await
            {
                error!("Error in typed listener loop for {}: {:?}", topic_name, e);
            }
        });

        self.listener_task = Some(task);
        self.is_running = true;
        Ok(())
    }

    async fn stop(&mut self) -> Result<()> {
        if self.is_running {
            if let Some(task) = self.listener_task.take() {
                task.abort();
            }
            self.is_running = false;
        }
        Ok(())
    }

    fn get_topic_name(&self) -> &str {
        &self.topic_name
    }

    fn is_topic(&self, topic_name: &str) -> bool {
        self.topic_name == topic_name
    }
=======
/// This is a placeholder. In a real implementation, you would define
/// proper data types for each vehicle data topic.
#[derive(Debug, PartialEq, DdsType)]
pub struct VehicleData {
    /// Identifier for the data
    #[dust_dds(key)]
    pub id: u32,
    /// Name of the topic
    pub topic_name: String,
    /// JSON-encoded value
    pub value: String,
>>>>>>> 3b6a26de
}<|MERGE_RESOLUTION|>--- conflicted
+++ resolved
@@ -1,4 +1,3 @@
-<<<<<<< HEAD
 use crate::vehicle::dds::DdsData;
 use common::Result;
 use std::collections::HashMap;
@@ -19,18 +18,6 @@
     infrastructure::{
         qos::QosKind,
         qos_policy::{DataRepresentationQosPolicy, XCDR2_DATA_REPRESENTATION},
-=======
-use crate::vehicle::{self, dds::DdsData};
-use dust_dds::{
-    dds_async::{
-        domain_participant_factory::DomainParticipantFactoryAsync,
-        //subscriber::datareader::DataReaderAsync,
-        wait_set::{ConditionAsync, WaitSetAsync},
-    },
-    domain::domain_participant_factory::{DomainId, DomainParticipantFactory},
-    infrastructure::{
-        qos::{DomainParticipantQos, QosKind},
->>>>>>> 3b6a26de
         status::{StatusKind, NO_STATUS},
         time::Duration,
     },
@@ -102,49 +89,11 @@
         }
     }
 
-<<<<<<< HEAD
-=======
-    /// Starts listening to the topic
-    ///
-    /// Creates a DDS datareader for the specified topic and
-    /// continuously forwards received data to the filter.
-    ///
-    /// # Returns
-    ///
-    /// * `Result<()>` - Success or error
-    pub async fn start(&mut self) -> common::Result<()> {
-        // TODO: Implementation
-        if self.is_running {
-            return Ok(());
-        }
-
-        // Clone values to move into the task
-        let topic_name = self.topic_name.clone();
-        let data_type_name = self.data_type_name.clone();
-        let tx = self.tx.clone();
-        let domain_id = self.domain_id;
-
-        // Spawn the listener task
-        let task = tokio::spawn(async move {
-            if let Err(e) = Self::listener_loop(topic_name, data_type_name, tx, domain_id).await {
-                eprintln!("Error in listener loop: {:?}", e);
-            }
-        });
-
-        // Store the task handle and update state
-        self.listener_task = Some(task);
-        self.is_running = true;
-        Ok(())
-    }
->>>>>>> 3b6a26de
-
-
     /// 파일 경로에서 IDL 타입을 추출하여 적절한 리스너 생성
     pub fn create_idl_listener(
         topic_name: String,
         type_name: String,
         tx: Sender<DdsData>,
-<<<<<<< HEAD
         domain_id: i32,
     ) -> Box<dyn DdsTopicListener> {
         // 일반 토픽 리스너 생성
@@ -201,74 +150,6 @@
     }
 
     async fn stop(&mut self) -> Result<()> {
-=======
-        domain_id: u32,
-    ) -> common::Result<()> {
-        // TODO: Implementation
-        // Get the domain participant factory
-
-        let factory = DomainParticipantFactoryAsync::get_instance();
-
-        // Create a domain participant
-        let participant = factory
-            .create_participant(domain_id as i32, QosKind::Default, None, NO_STATUS)
-            .await
-            .map_err(|e| format!("Failed to create participant: {:?}", e))?;
-
-        let topic = participant
-            .create_topic::<VehicleData>(
-                &topic_name,
-                &data_type_name,
-                QosKind::Default,
-                None,
-                NO_STATUS,
-            )
-            .await
-            .map_err(|e| format!("Failed to create topic: {:?}", e))?;
-
-        // Create a subscriber with default QoS
-        let subscriber = participant
-            .create_subscriber(QosKind::Default, None, NO_STATUS)
-            .await
-            .unwrap();
-
-        let reader = subscriber
-            .create_datareader::<VehicleData>(&topic, QosKind::Default, None, NO_STATUS)
-            .await
-            .unwrap();
-
-        let cond = reader.get_statuscondition();
-        cond.set_enabled_statuses(&[StatusKind::DataAvailable])
-            .await
-            .unwrap();
-        let mut reader_wait_set = WaitSetAsync::new();
-        reader_wait_set
-            .attach_condition(ConditionAsync::StatusCondition(cond))
-            .await
-            .unwrap();
-        reader_wait_set.wait(Duration::new(10, 0)).await.unwrap();
-
-        let samples = reader
-            .take(1, ANY_SAMPLE_STATE, ANY_VIEW_STATE, ANY_INSTANCE_STATE)
-            .await
-            .unwrap();
-
-        assert_eq!(samples.len(), 1);
-        // assert_eq!(samples[0].data().unwrap(), data);
-
-        Ok(())
-    }
-
-    /// Stops the listener
-    ///
-    /// Aborts the listener task and cleans up resources.
-    ///
-    /// # Returns
-    ///
-    /// * `Result<()>` - Success or error
-    pub async fn stop(&mut self) -> common::Result<()> {
-        // TODO: Implementation
->>>>>>> 3b6a26de
         if self.is_running {
             if let Some(task) = self.listener_task.take() {
                 task.abort();
@@ -341,7 +222,6 @@
 
 /// 타입별 DDS 토픽 리스너 베이스 구현
 ///
-<<<<<<< HEAD
 /// TypeSupport 특성으로 다양한 DDS 데이터 타입 처리
 pub struct GenericTopicListener<
     T: TypeSupport
@@ -539,17 +419,4 @@
     fn is_topic(&self, topic_name: &str) -> bool {
         self.topic_name == topic_name
     }
-=======
-/// This is a placeholder. In a real implementation, you would define
-/// proper data types for each vehicle data topic.
-#[derive(Debug, PartialEq, DdsType)]
-pub struct VehicleData {
-    /// Identifier for the data
-    #[dust_dds(key)]
-    pub id: u32,
-    /// Name of the topic
-    pub topic_name: String,
-    /// JSON-encoded value
-    pub value: String,
->>>>>>> 3b6a26de
 }