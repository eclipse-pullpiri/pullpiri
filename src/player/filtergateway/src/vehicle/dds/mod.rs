--- conflicted
+++ resolved
@@ -22,39 +22,6 @@
     pub value: String,
     pub fields: HashMap<String, String>,
 }
-
-<<<<<<< HEAD
-=======
-/// Initializes the DDS module
-///
-/// Sets up the DDS domain participant and core entities
-///
-/// # Arguments
-///
-/// * `tx` - Channel sender for DDS data
-///
-/// # Returns
-///
-/// * `Result<()>` - Success or error result
-pub async fn run(tx: mpsc::Sender<DdsData>) -> Result<()> {
-    // Create a DdsManager instance using the provided channel
-    let mut manager = DdsManager {
-        listeners: Vec::new(),
-        domain_id: 100, // Default domain ID
-        tx,
-    };
-
-    // Configure the manager as needed
-    // manager.set_domain_id(1);  // Optional: use a different domain
-
-    // Add required listeners based on application needs
-    // Example: manager.create_listener("vehicle_status".to_string(), "Status".to_string()).await?;
-
-    // Start all listeners
-    manager.start_all().await?;
-    Ok(())
-}
->>>>>>> a3961e78
 
 /// DDS Manager - Manages multiple DDS listeners
 pub struct DdsManager {
@@ -171,7 +138,6 @@
         topic_name: String,
         data_type_name: String,
     ) -> Result<()> {
-<<<<<<< HEAD
         // 이미 존재하는 리스너인지 확인
         if self.listeners.contains_key(&topic_name) {
             return Ok(());
@@ -185,18 +151,9 @@
         let mut listener = create_idl_listener(
             topic_name.clone(),
             data_type_name,
-=======
-        // TODO: Implementation
-        // Create a new listener with the given topic and data type
-        let listener = listener::TopicListener::new(
-            topic_name.clone(),
-            data_type_name.clone(),
->>>>>>> a3961e78
             self.tx.clone(),
             self.domain_id,
         );
-
-<<<<<<< HEAD
 
         // 리스너 시작
         listener
@@ -207,16 +164,11 @@
         // 리스너 맵에 추가
         self.listeners.insert(topic_name, listener);
 
-=======
-        // Add the listener to our collection
-        self.listeners.push(listener);
->>>>>>> a3961e78
         Ok(())
     }
 
     /// 리스너 제거
     pub async fn remove_listener(&mut self, topic_name: &str) -> Result<()> {
-<<<<<<< HEAD
         
         if let Some(mut listener) = self.listeners.remove(topic_name) {
             listener
@@ -278,49 +230,8 @@
             info!("Output directory from settings: {}", out_dir);
         }
 
- 
-
         self.domain_id = domain_id;
 
-=======
-        // TODO: Implementation
-        // Find and remove listeners with the matching topic name
-        let initial_len = self.listeners.len();
-        self.listeners
-            .retain(|listener| listener.topic_name != topic_name);
-
-        // Check if any listeners were removed
-        if self.listeners.len() == initial_len {
-            // Optional: You could log a warning here that no listener was found
-            // log::warn!("No listener found for topic: {}", topic_name);
-        }
-        Ok(())
-    }
-
-    /// Starts all listeners
-    ///
-    /// # Returns
-    ///
-    /// * `Result<()>` - Success or error result
-    pub async fn start_all(&mut self) -> Result<()> {
-        // TODO: Implementation
-        for listener in &mut self.listeners {
-            listener.start().await?;
-        }
-        Ok(())
-    }
-
-    /// Stops all listeners
-    ///
-    /// # Returns
-    ///
-    /// * `Result<()>` - Success or error result
-    pub async fn stop_all(&mut self) -> Result<()> {
-        // TODO: Implementation
-        for listener in &mut self.listeners {
-            listener.stop().await?;
-        }
->>>>>>> a3961e78
         Ok(())
     }
 }
