--- conflicted
+++ resolved
@@ -16,13 +16,11 @@
 use crate::state_machine::StateMachine;
 use crate::types::{ActionCommand, TransitionResult};
 use common::monitoringserver::ContainerList;
-<<<<<<< HEAD
-use common::statemanager::{ErrorCode, ResourceType, StateChange};
-=======
+
 use common::statemanager::{
     ErrorCode, ModelState, PackageState, ResourceType, ScenarioState, StateChange,
 };
->>>>>>> 3ff77a2d
+
 use common::Result;
 use std::sync::Arc;
 use tokio::sync::{mpsc, Mutex};
@@ -107,13 +105,7 @@
     pub async fn initialize(&mut self) -> Result<()> {
         println!("StateManagerManager initializing...");
 
-<<<<<<< HEAD
-        // Initialize the state machine
-        {
-            let state_machine = self.state_machine.lock().await;
-            println!("State machine initialized with transition tables for Scenario, Package, and Model resources");
-        }
-=======
+
         // Initialize the state machine with async action executor
         let action_receiver = {
             let mut state_machine = self.state_machine.lock().await;
@@ -127,7 +119,6 @@
 
         println!("State machine initialized with transition tables for Scenario, Package, and Model resources");
         println!("Async action executor started for non-blocking action processing");
->>>>>>> 3ff77a2d
 
         // TODO: Add comprehensive initialization logic:
         // - Load persisted resource states from persistent storage
@@ -499,7 +490,7 @@
         println!("=====================================");
     }
 
-<<<<<<< HEAD
+
     /// Execute actions based on state transitions
     async fn execute_action(&self, action: &str, state_change: &StateChange) {
         println!("    Executing action: {}", action);
@@ -545,8 +536,6 @@
         // - Update monitoring metrics
     }
 
-=======
->>>>>>> 3ff77a2d
     /// Main message processing loop for handling gRPC requests.
     ///
     /// Spawns dedicated async tasks for processing different message types:
