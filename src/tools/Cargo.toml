# SPDX-FileCopyrightText: Copyright 2024 LG Electronics Inc.
#
# SPDX-License-Identifier: Apache-2.0

[workspace]
resolver = "2"

members = [
    "ppr",
    "idl2rs",
    "yamlvalidator",
<<<<<<< HEAD
    "rocksdb-inspector"
=======
    "settingscli"
>>>>>>> 3838185b
]<|MERGE_RESOLUTION|>--- conflicted
+++ resolved
@@ -9,9 +9,6 @@
     "ppr",
     "idl2rs",
     "yamlvalidator",
-<<<<<<< HEAD
     "rocksdb-inspector"
-=======
     "settingscli"
->>>>>>> 3838185b
 ]